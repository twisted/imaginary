--- conflicted
+++ resolved
@@ -4,11 +4,7 @@
 other modules instead).
 """
 
-<<<<<<< HEAD
-from zope.interface import implementer, implements
-=======
 from zope.interface import implements, implementer
->>>>>>> 4b3f14f3
 
 from twisted.trial.unittest import TestCase
 
@@ -215,11 +211,7 @@
         return False
 
 
-<<<<<<< HEAD
-implementer(IElectromagneticMedium)
-=======
 @implementer(IElectromagneticMedium)
->>>>>>> 4b3f14f3
 class SelectivelyOpaque(object):
     def __init__(self, observer):
         self.observer = observer
