--- conflicted
+++ resolved
@@ -229,13 +229,9 @@
             ["Test Player jumps up and down"],
             ["Test Player jumps up and down"])
 
-<<<<<<< HEAD
     # TODO Add an "obtain" command to help debugging or something (replace the
     # old search action we deleted)
-        
-=======
-
->>>>>>> 803bbc2b
+
     def testDescribe(self):
         self._test(
             "describe me test description",
